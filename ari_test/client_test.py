#!/usr/bin/env python

import ari
import httpretty
import json
import requests
import unittest
import urllib

from ari_test.utils import AriTestCase


GET = httpretty.GET
PUT = httpretty.PUT
POST = httpretty.POST
DELETE = httpretty.DELETE


# noinspection PyDocstring
class ClientTest(AriTestCase):
    def test_docs(self):
        fp = urllib.urlopen("http://ari.py/ari/api-docs/resources.json")
        try:
            actual = json.load(fp)
            self.assertEqual(self.BASE_URL, actual['basePath'])
        finally:
            fp.close()

    def test_empty_listing(self):
        self.serve(GET, 'channels', body='[]')
        actual = self.uut.channels.list()
        self.assertEqual([], actual)

    def test_one_listing(self):
        self.serve(GET, 'channels', body='[{"id": "test-channel"}]')
        self.serve(DELETE, 'channels', 'test-channel')

        actual = self.uut.channels.list()
        self.assertEqual(1, len(actual))
        actual[0].hangup()

    def test_play(self):
        self.serve(GET, 'channels', 'test-channel',
                   body='{"id": "test-channel"}')
        self.serve(POST, 'channels', 'test-channel', 'play',
                   body='{"id": "test-playback"}')
        self.serve(DELETE, 'playbacks', 'test-playback')

        channel = self.uut.channels.get(channelId='test-channel')
        playback = channel.play(media='sound:test-sound')
        playback.stop()

    def test_bad_resource(self):
        try:
            self.uut.i_am_not_a_resource.list()
            self.fail("How did it find that resource?")
        except AttributeError:
            pass

    def test_bad_repo_method(self):
        try:
            self.uut.channels.i_am_not_a_method()
            self.fail("How did it find that method?")
        except AttributeError:
            pass

    def test_bad_object_method(self):
        self.serve(GET, 'channels', 'test-channel',
                   body='{"id": "test-channel"}')

        try:
            channel = self.uut.channels.get(channelId='test-channel')
            channel.i_am_not_a_method()
            self.fail("How did it find that method?")
        except AttributeError:
            pass

    def test_bad_param(self):
        try:
            self.uut.channels.list(i_am_not_a_param='asdf')
            self.fail("How did it find that param?")
        except TypeError:
            pass

    def test_bad_response(self):
        self.serve(GET, 'channels', body='{"message": "This is just a test"}',
                   status=500)
        try:
            self.uut.channels.list()
            self.fail("Should have thrown an exception")
        except requests.HTTPError as e:
            self.assertEqual(500, e.response.status_code)
            self.assertEqual(
                {"message": "This is just a test"}, e.response.json())

    def test_endpoints(self):
        self.serve(GET, 'endpoints',
                   body='[{"technology": "TEST", "resource": "1234"}]')
        self.serve(GET, 'endpoints', 'TEST', '1234',
                   body='{"technology": "TEST", "resource": "1234"}')

        endpoints = self.uut.endpoints.list()
        self.assertEqual(1, len(endpoints))
        endpoint = endpoints[0].get()
        self.assertEqual('TEST', endpoint.json['technology'])
        self.assertEqual('1234', endpoint.json['resource'])

    def test_live_recording(self):
        self.serve(GET, 'recordings', 'live', 'test-recording',
                   body='{"name": "test-recording"}')
        self.serve(DELETE, 'recordings', 'live', 'test-recording', status=204)

        recording = self.uut.recordings.getLive(recordingName='test-recording')
        recording.cancel()

    def test_stored_recording(self):
        self.serve(GET, 'recordings', 'stored', 'test-recording',
                   body='{"name": "test-recording"}')
        self.serve(DELETE, 'recordings', 'stored', 'test-recording',
                   status=204)

        recording = self.uut.recordings.getStored(
            recordingName='test-recording')
        recording.deleteStored()

<<<<<<< HEAD
    def test_mailboxes(self):
        self.serve(PUT, 'mailboxes', '1000',
                   body='{"name": "1000", "old_messages": "1", "new_messages": "3"}')

        mailbox = self.uut.mailboxes.update(
            mailboxName='1000',
            oldMessages='1',
            newMessages='3')
        self.assertEqual('1000', mailbox['name'])
        self.assertEqual('1', mailbox['old_messages'])
        self.assertEqual('3', mailbox['new_messages'])
=======
    def test_device_state(self):
        self.serve(PUT, 'deviceStates', 'foobar',
                   body='{"name": "foobar", "state": "BUSY"}')
        device_state = self.uut.deviceStates.update(
            deviceName='foobar',
            deviceState='BUSY')
        self.assertEqual('foobar', device_state['name'])
        self.assertEqual('BUSY', device_state['state'])
>>>>>>> 450099e9

    def setUp(self):
        super(ClientTest, self).setUp()
        self.uut = ari.connect('http://ari.py/', 'test', 'test')


if __name__ == '__main__':
    unittest.main()<|MERGE_RESOLUTION|>--- conflicted
+++ resolved
@@ -123,7 +123,6 @@
             recordingName='test-recording')
         recording.deleteStored()
 
-<<<<<<< HEAD
     def test_mailboxes(self):
         self.serve(PUT, 'mailboxes', '1000',
                    body='{"name": "1000", "old_messages": "1", "new_messages": "3"}')
@@ -135,7 +134,7 @@
         self.assertEqual('1000', mailbox['name'])
         self.assertEqual('1', mailbox['old_messages'])
         self.assertEqual('3', mailbox['new_messages'])
-=======
+
     def test_device_state(self):
         self.serve(PUT, 'deviceStates', 'foobar',
                    body='{"name": "foobar", "state": "BUSY"}')
@@ -144,7 +143,6 @@
             deviceState='BUSY')
         self.assertEqual('foobar', device_state['name'])
         self.assertEqual('BUSY', device_state['state'])
->>>>>>> 450099e9
 
     def setUp(self):
         super(ClientTest, self).setUp()
